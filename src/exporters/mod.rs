--- conflicted
+++ resolved
@@ -1,12 +1,11 @@
-<<<<<<< HEAD
-#[cfg(feature = "datadog")]
-pub mod datadog;
-=======
 //! # Exporter
 //!
 //! `Exporter` is the root for all exporters. It defines the [Exporter] trait
 //! needed to implement an exporter.
->>>>>>> 44797782
+
+#[cfg(feature = "datadog")]
+pub mod datadog;
+
 pub mod json;
 pub mod prometheus;
 pub mod qemu;
