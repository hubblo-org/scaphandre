//! # Exporters: to make data accessible to monitoring toolchains
//!
//! `Exporter` is the root for all exporters. It defines the [Exporter] trait
//! needed to implement an exporter.
pub mod json;
pub mod prometheus;
pub mod qemu;
pub mod riemann;
pub mod stdout;
pub mod utils;
pub mod warpten;
use crate::sensors::{utils::current_system_time_since_epoch, RecordGenerator, Topology};
use chrono::Utc;
use clap::ArgMatches;
use docker_sync::{container::Container, Docker};
use k8s_sync::kubernetes::Kubernetes;
use k8s_sync::Pod;
use std::collections::HashMap;
use std::fmt;
use std::time::Duration;
use utils::{get_docker_client, get_kubernetes_client, get_scaphandre_version};

/// General metric definition.
#[derive(Debug)]
struct Metric {
    /// `name` is the metric name, it will be used as service field for Riemann.
    name: String, // Will be used as service for Riemann
    /// `metric_type` mostly used by Prometheus, define is it is a gauge, counter...
    metric_type: String,
    /// `ttl` time to live for this metric used by Riemann.
    ttl: f32,
    /// `hostname` host that provides the metric.
    hostname: String,
    /// `state` used by Riemann, define a state like Ok or Ko regarding this metric.
    state: String,
    /// `tags` used by Riemann, tags attached to the metric.
    tags: Vec<String>,
    /// `attributes` used by exporters to better qualify the metric. In Prometheus context
    /// this is used as a metric tag (socket_id) : `scaph_self_socket_stats_nb{socket_id="0"} 2`.
    attributes: HashMap<String, String>,
    /// `description` metric description and units used.
    description: String,
    /// `metric_value` the value of the metric. This is possible to pass different types using
    /// [MetricValueType] enum. It allows to do specific exporter processing based on types
    /// allowing flexibility.
    metric_value: MetricValueType,
    /// `timestamp` is the timestamp of the moment of the data measurement, stored as a Duration
    timestamp: Duration,
}

<<<<<<< HEAD
impl Clone for Metric {
    fn clone(&self) -> Self {
        Self {
            name: self.name.clone(),
            metric_type: self.metric_type.clone(),
            ttl: self.ttl,
            hostname: self.hostname.clone(),
            state: self.state.clone(),
            tags: self.tags.clone(),
            attributes: self.attributes.clone(),
            description: self.description.clone(),
            metric_value: self.metric_value.clone(),
        }
    }
}

=======
#[derive(Clone)]
>>>>>>> 685e63e5
enum MetricValueType {
    // IntSigned(i64),
    // Float(f32),
    Text(String),
    FloatDouble(f64),
    IntUnsigned(u64),
}

impl fmt::Display for MetricValueType {
    fn fmt(&self, f: &mut fmt::Formatter<'_>) -> fmt::Result {
        match &self {
            // MetricValueType::IntSigned(value) => write!(f, "{}", value),
            // MetricValueType::Float(value) => write!(f, "{}", value),
            MetricValueType::Text(text) => write!(f, "{}", text),
            MetricValueType::FloatDouble(value) => write!(f, "{}", value),
            MetricValueType::IntUnsigned(value) => write!(f, "{}", value),
        }
    }
}

impl fmt::Debug for MetricValueType {
    fn fmt(&self, f: &mut fmt::Formatter<'_>) -> fmt::Result {
        match &self {
            // MetricValueType::IntSigned(value) => write!(f, "{}", value),
            // MetricValueType::Float(value) => write!(f, "{}", value),
            MetricValueType::Text(text) => write!(f, "{}", text),
            MetricValueType::FloatDouble(value) => write!(f, "{}", value),
            MetricValueType::IntUnsigned(value) => write!(f, "{}", value),
        }
    }
}

impl Clone for MetricValueType {
    fn clone(&self) -> Self {
        match &self {
            MetricValueType::Text(text) => MetricValueType::Text(text.to_string()),
            MetricValueType::FloatDouble(value) => MetricValueType::FloatDouble(*value),
            MetricValueType::IntUnsigned(value) => MetricValueType::IntUnsigned(*value),
        }
    }
}

/// An Exporter is what tells scaphandre when to collect metrics and how to export
/// or expose them.
/// Its basic role is to instanciate a Sensor, get the data the sensor has to offer
/// and expose the data in the desired way. An exporter could either push the metrics
/// over the network to a remote destination, store those metrics on the filesystem
/// or expose them to be collected by another software. It decides at what pace
/// the metrics are generated/refreshed by calling the refresh* methods available
/// with the structs provided by the sensor.
pub trait Exporter {
    /// Entry point for all Exporters
    fn run(&mut self, parameters: ArgMatches);
    /// Get the options passed via the command line
    fn get_options() -> Vec<clap::Arg<'static, 'static>>;
}

/// MetricGenerator is an exporter helper structure to collect Scaphandre metrics.
/// The goal is to provide a standard Vec\<Metric\> that can be used by exporters
/// to avoid code duplication.
struct MetricGenerator {
    /// `data` will be used to store the metrics retrieved.
    data: Vec<Metric>,
    /// `topology` is the system physical layout retrieve via the sensors crate with
    /// associated metrics.
    topology: Topology,
    /// `hostname` is the system name where the metrics belongs.
    hostname: String,
    /// Tells MetricGenerator if it has to watch for qemu virtual machines.
    qemu: bool,
    /// Tells MetricGenerator if it has to watch for containers.
    watch_containers: bool,
    ///
    containers_last_check: String,
    /// `containers` contains the containers descriptions when --containers is true
    containers: Vec<Container>,
    /// docker_version contains the version number of local docker daemon
    docker_version: String,
    /// docker_client holds the opened docker socket
    docker_client: Option<Docker>,
    /// watch Docker
    watch_docker: bool,
    /// watch Kubernetes
    watch_kubernetes: bool,
    /// kubernetes socket
    kubernetes_client: Option<Kubernetes>,
    /// Kubernetes pods
    pods: Vec<Pod>,
    ///
    pods_last_check: String,
    // kubernetes cluster version
    //kubernetes_version: String,
}

/// This is not mandatory to use MetricGenerator methods. Exporter can use dedicated
/// code into the [Exporter] run() method to collect metrics. However it is advised
/// to use the following methods to avoid discrepancies between exporters.
impl MetricGenerator {
    /// Returns a MetricGenerator instance that will host metrics.

    fn new(
        topology: Topology,
        hostname: String,
        qemu: bool,
        watch_containers: bool,
    ) -> MetricGenerator {
        let data = Vec::new();
        let containers = vec![];
        let pods = vec![];
        let docker_version = String::from("");
        let mut docker_client = None;
        //let kubernetes_version = String::from("");
        let mut kubernetes_client = None;
        if watch_containers {
            let mut container_runtime = false;
            match get_docker_client() {
                Ok(docker) => {
                    docker_client = Some(docker);
                    container_runtime = true;
                }
                Err(err) => {
                    info!("Couldn't connect to docker socket. Error: {}", err);
                }
            }
            if let Ok(kubernetes) = get_kubernetes_client() {
                kubernetes_client = Some(kubernetes);
                container_runtime = true;
            } else {
                info!("Couldn't connect to kubernetes API.");
            }
            if !container_runtime {
                warn!("--containers was used but scaphandre couldn't connect to any container runtime.");
            }
        }
        MetricGenerator {
            data,
            topology,
            hostname,
            containers,
            qemu,
            containers_last_check: String::from(""),
            docker_version,
            docker_client,
            watch_containers,
            watch_docker: true,
            kubernetes_client,
            watch_kubernetes: true,
            pods,
            pods_last_check: String::from(""),
            //kubernetes_version,
        }
    }

    /// Generate all scaphandre internal metrics.
    fn gen_self_metrics(&mut self) {
        let default_timestamp = current_system_time_since_epoch();
        self.data.push(Metric {
            name: String::from("scaph_self_version"),
            metric_type: String::from("gauge"),
            ttl: 60.0,
            hostname: self.hostname.clone(),
            state: String::from("ok"),
            timestamp: default_timestamp,
            tags: vec!["scaphandre".to_string()],
            attributes: HashMap::new(),
            description: String::from("Version number of scaphandre represented as a float."),
            metric_value: MetricValueType::Text(get_scaphandre_version()),
        });

        if let Some(metric_value) = self
            .topology
            .get_process_cpu_consumption_percentage(procfs::process::Process::myself().unwrap().pid)
        {
            self.data.push(Metric {
                name: String::from("scaph_self_cpu_usage_percent"),
                metric_type: String::from("gauge"),
                ttl: 60.0,
                timestamp: metric_value.timestamp,
                hostname: self.hostname.clone(),
                state: String::from("ok"),
                tags: vec!["scaphandre".to_string()],
                attributes: HashMap::new(),
                description: String::from("CPU % consumed by scaphandre."),
                metric_value: MetricValueType::FloatDouble(
                    metric_value.value.parse::<f64>().unwrap(),
                ),
            });
        }

        if let Ok(metric_value) = procfs::process::Process::myself().unwrap().statm() {
            let value = metric_value.size * procfs::page_size().unwrap() as u64;
            self.data.push(Metric {
                name: String::from("scaph_self_mem_total_program_size"),
                metric_type: String::from("gauge"),
                ttl: 60.0,
                timestamp: default_timestamp,
                hostname: self.hostname.clone(),
                state: String::from("ok"),
                tags: vec!["scaphandre".to_string()],
                attributes: HashMap::new(),
                description: String::from("Total program size, measured in bytes."),
                metric_value: MetricValueType::IntUnsigned(value),
            });

            let value = metric_value.resident * procfs::page_size().unwrap() as u64;
            self.data.push(Metric {
                name: String::from("scaph_self_mem_resident_set_size"),
                metric_type: String::from("gauge"),
                ttl: 60.0,
                hostname: self.hostname.clone(),
                state: String::from("ok"),
                timestamp: default_timestamp,
                tags: vec!["scaphandre".to_string()],
                attributes: HashMap::new(),
                description: String::from("Resident set size, measured in bytes."),
                metric_value: MetricValueType::IntUnsigned(value),
            });

            let value = metric_value.shared * procfs::page_size().unwrap() as u64;
            self.data.push(Metric {
                name: String::from("scaph_self_mem_shared_resident_size"),
                metric_type: String::from("gauge"),
                ttl: 60.0,
                timestamp: default_timestamp,
                hostname: self.hostname.clone(),
                state: String::from("ok"),
                tags: vec!["scaphandre".to_string()],
                attributes: HashMap::new(),
                description: String::from(
                    "Number of resident shared bytes (i.e., backed by a file).",
                ),
                metric_value: MetricValueType::IntUnsigned(value),
            });
        }

        let topo_stat_buffer_len = self.topology.stat_buffer.len();
        let topo_record_buffer_len = self.topology.record_buffer.len();
        let topo_procs_len = self.topology.proc_tracker.procs.len();

        self.data.push(Metric {
            name: String::from("scaph_self_topo_stats_nb"),
            metric_type: String::from("gauge"),
            ttl: 60.0,
            timestamp: default_timestamp,
            hostname: self.hostname.clone(),
            state: String::from("ok"),
            tags: vec!["scaphandre".to_string()],
            attributes: HashMap::new(),
            description: String::from("Number of CPUStat traces stored for the host."),
            metric_value: MetricValueType::IntUnsigned(topo_stat_buffer_len as u64),
        });

        self.data.push(Metric {
            name: String::from("scaph_self_topo_records_nb"),
            metric_type: String::from("gauge"),
            ttl: 60.0,
            timestamp: default_timestamp,
            hostname: self.hostname.clone(),
            state: String::from("ok"),
            tags: vec!["scaphandre".to_string()],
            attributes: HashMap::new(),
            description: String::from("Number of energy consumption Records stored for the host."),
            metric_value: MetricValueType::IntUnsigned(topo_record_buffer_len as u64),
        });

        self.data.push(Metric {
            name: String::from("scaph_self_topo_procs_nb"),
            metric_type: String::from("gauge"),
            ttl: 60.0,
            timestamp: default_timestamp,
            hostname: self.hostname.clone(),
            state: String::from("ok"),
            tags: vec!["scaphandre".to_string()],
            attributes: HashMap::new(),
            description: String::from("Number of processes monitored for the host."),
            metric_value: MetricValueType::IntUnsigned(topo_procs_len as u64),
        });

        for socket in &self.topology.sockets {
            let mut attributes = HashMap::new();
            attributes.insert("socket_id".to_string(), socket.id.to_string());

            self.data.push(Metric {
                name: String::from("scaph_self_socket_stats_nb"),
                metric_type: String::from("gauge"),
                ttl: 60.0,
                timestamp: default_timestamp,
                hostname: self.hostname.clone(),
                state: String::from("ok"),
                tags: vec!["scaphandre".to_string()],
                attributes: attributes.clone(),
                description: String::from("Number of CPUStat traces stored for each socket"),
                metric_value: MetricValueType::IntUnsigned(socket.stat_buffer.len() as u64),
            });

            self.data.push(Metric {
                name: String::from("scaph_self_socket_records_nb"),
                metric_type: String::from("gauge"),
                ttl: 60.0,
                timestamp: default_timestamp,
                hostname: self.hostname.clone(),
                state: String::from("ok"),
                tags: vec!["scaphandre".to_string()],
                attributes: attributes.clone(),
                description: String::from(
                    "Number of energy consumption Records stored for each socket",
                ),
                metric_value: MetricValueType::IntUnsigned(socket.record_buffer.len() as u64),
            });

            for domain in &socket.domains {
                attributes.insert("rapl_domain_name".to_string(), domain.name.to_string());

                self.data.push(Metric {
                    name: String::from("scaph_self_domain_records_nb"),
                    metric_type: String::from("gauge"),
                    ttl: 60.0,
                    timestamp: default_timestamp,
                    hostname: self.hostname.clone(),
                    state: String::from("ok"),
                    tags: vec!["scaphandre".to_string()],
                    attributes: attributes.clone(),
                    description: String::from(
                        "Number of energy consumption Records stored for a Domain",
                    ),
                    metric_value: MetricValueType::IntUnsigned(domain.record_buffer.len() as u64),
                });
            }
        }
    }

    /// Generate host metrics.
    fn gen_host_metrics(&mut self) {
        let records = self.topology.get_records_passive();

        // metrics
        if !records.is_empty() {
            let record = records.last().unwrap();
            let host_energy_microjoules = record.value.clone();

            self.data.push(Metric {
                    name: String::from("scaph_host_energy_microjoules"),
                    metric_type: String::from("counter"),
                    ttl: 60.0,
                    timestamp: record.timestamp,
                    hostname: self.hostname.clone(),
                    state: String::from("ok"),
                    tags: vec!["scaphandre".to_string()],
                    attributes: HashMap::new(),
                    description: String::from(
                        "Energy measurement for the whole host, as extracted from the sensor, in microjoules.",
                    ),
                    metric_value: MetricValueType::Text(host_energy_microjoules),
                });

            if let Some(power) = self.topology.get_records_diff_power_microwatts() {
                self.data.push(Metric {
                    name: String::from("scaph_host_power_microwatts"),
                    metric_type: String::from("gauge"),
                    ttl: 60.0,
                    timestamp: power.timestamp,
                    hostname: self.hostname.clone(),
                    state: String::from("ok"),
                    tags: vec!["scaphandre".to_string()],
                    attributes: HashMap::new(),
                    description: String::from("Power measurement on the whole host, in microwatts"),
                    metric_value: MetricValueType::Text(power.value),
                });
            }
        }
    }

    /// Generate socket metrics.
    fn gen_socket_metrics(&mut self) {
        let sockets = self.topology.get_sockets_passive();
        for socket in sockets {
            let records = socket.get_records_passive();
            if !records.is_empty() {
                let metric = records.last().unwrap();
                let metric_value = metric.value.clone();
                let metric_timestamp = metric.timestamp;

                let mut attributes = HashMap::new();
                attributes.insert("socket_id".to_string(), socket.id.to_string());

                self.data.push(Metric {
                    name: String::from("scaph_socket_energy_microjoules"),
                    metric_type: String::from("counter"),
                    ttl: 60.0,
                    timestamp: metric_timestamp,
                    hostname: self.hostname.clone(),
                    state: String::from("ok"),
                    tags: vec!["scaphandre".to_string()],
                    attributes: attributes.clone(),
                    description: String::from("Socket related energy measurement in microjoules."),
                    metric_value: MetricValueType::Text(metric_value.clone()),
                });

                if let Some(power) = socket.get_records_diff_power_microwatts() {
                    let socket_power_microwatts = &power.value;

                    self.data.push(Metric {
                        name: String::from("scaph_socket_power_microwatts"),
                        metric_type: String::from("gauge"),
                        ttl: 60.0,
                        timestamp: power.timestamp,
                        hostname: self.hostname.clone(),
                        state: String::from("ok"),
                        tags: vec!["scaphandre".to_string()],
                        attributes: attributes.clone(),
                        description: String::from(
                            "Power measurement relative to a CPU socket, in microwatts",
                        ),
                        metric_value: MetricValueType::Text(socket_power_microwatts.clone()),
                    });
                }
            }
            for domain in socket.get_domains_passive() {
                let records = domain.get_records_passive();
                if !records.is_empty() {
                    let metric = records.last().unwrap();
                    let metric_value = metric.value.clone();
                    let metric_timestamp = metric.timestamp;

                    let mut attributes = HashMap::new();
                    attributes.insert("domain_name".to_string(), domain.name.clone());
                    attributes.insert("domain_id".to_string(), domain.id.to_string());
                    attributes.insert("socket_id".to_string(), socket.id.to_string());

                    self.data.push(Metric {
                        name: String::from("scaph_domain_energy_microjoules"),
                        metric_type: String::from("counter"),
                        ttl: 60.0,
                        hostname: self.hostname.clone(),
                        timestamp: metric_timestamp,
                        state: String::from("ok"),
                        tags: vec!["scaphandre".to_string()],
                        attributes: attributes.clone(),
                        description: String::from(
                            "Domain related energy measurement in microjoules.",
                        ),
                        metric_value: MetricValueType::Text(metric_value.clone()),
                    });

                    if let Some(power) = domain.get_records_diff_power_microwatts() {
                        let domain_power_microwatts = &power.value;
                        self.data.push(Metric {
                            name: String::from("scaph_domain_power_microwatts"),
                            metric_type: String::from("gauge"),
                            ttl: 60.0,
                            hostname: self.hostname.clone(),
                            timestamp: power.timestamp,
                            state: String::from("ok"),
                            tags: vec!["scaphandre".to_string()],
                            attributes: attributes.clone(),
                            description: String::from(
                                "Power measurement relative to a RAPL Domain, in microwatts",
                            ),
                            metric_value: MetricValueType::Text(domain_power_microwatts.clone()),
                        });
                    }
                }
            }
        }
    }

    /// Generate system metrics.
    fn gen_system_metrics(&mut self) {
        let default_timestamp = current_system_time_since_epoch();
        if let Some(metric_value) = self.topology.read_nb_process_total_count() {
            self.data.push(Metric {
                name: String::from("scaph_forks_since_boot_total"),
                metric_type: String::from("counter"),
                ttl: 60.0,
                timestamp:  default_timestamp,
                hostname: self.hostname.clone(),
                state: String::from("ok"),
                tags: vec!["scaphandre".to_string()],
                attributes: HashMap::new(),
                description: String::from("Number of forks that have occured since boot (number of processes to have existed so far)."),
                metric_value: MetricValueType::IntUnsigned(metric_value),
            });
        }

        if let Some(metric_value) = self.topology.read_nb_process_running_current() {
            self.data.push(Metric {
                name: String::from("scaph_processes_running_current"),
                metric_type: String::from("gauge"),
                ttl: 60.0,
                timestamp: default_timestamp,
                hostname: self.hostname.clone(),
                state: String::from("ok"),
                tags: vec!["scaphandre".to_string()],
                attributes: HashMap::new(),
                description: String::from("Number of processes currently running."),
                metric_value: MetricValueType::IntUnsigned(metric_value as u64),
            });
        }

        if let Some(metric_value) = self.topology.read_nb_process_blocked_current() {
            self.data.push(Metric {
                name: String::from("scaph_processes_blocked_current"),
                metric_type: String::from("gauge"),
                ttl: 60.0,
                timestamp: default_timestamp,
                hostname: self.hostname.clone(),
                state: String::from("ok"),
                tags: vec!["scaphandre".to_string()],
                attributes: HashMap::new(),
                description: String::from("Number of processes currently blocked waiting for I/O."),
                metric_value: MetricValueType::IntUnsigned(metric_value as u64),
            });
        }

        if let Some(metric_value) = self.topology.read_nb_context_switches_total_count() {
            self.data.push(Metric {
                name: String::from("scaph_context_switches_total"),
                metric_type: String::from("counter"),
                ttl: 60.0,
                timestamp: default_timestamp,
                hostname: self.hostname.clone(),
                state: String::from("ok"),
                tags: vec!["scaphandre".to_string()],
                attributes: HashMap::new(),
                description: String::from("Number of context switches since boot."),
                metric_value: MetricValueType::IntUnsigned(metric_value as u64),
            });
        }
    }

    /// If *self.watch_docker* is true and *self.docker_client* is Some
    /// gets the list of docker containers running on the machine, thanks
    /// to *self.docker_client*. Stores the resulting vector as *self.containers*.
    /// Updates *self.containers_last_check* to the current timestamp, if the
    /// operation is successful.
    fn gen_docker_containers_basic_metadata(&mut self) {
        if self.watch_docker && self.docker_client.is_some() {
            if let Some(docker) = self.docker_client.as_mut() {
                if let Ok(containers_result) = docker.get_containers(false) {
                    self.containers = containers_result;
                    self.containers_last_check =
                        current_system_time_since_epoch().as_secs().to_string();
                }
            } else {
                info!("Docker socket is None.");
            }
        }
    }

    /// If *self.watch_kubernetes* is true,
    /// queries the local kubernetes API (if this is a kubernetes cluster node)
    /// and retrieves the list of pods running on this node, thanks to *self.kubernetes_client*.
    /// Stores the result as *self.pods* and updates *self.pods_last_check* if the operation is successfull.
    fn gen_kubernetes_pods_basic_metadata(&mut self) {
        if self.watch_kubernetes {
            if let Some(kubernetes) = self.kubernetes_client.as_mut() {
                if let Ok(pods_result) = kubernetes.list_pods("".to_string()) {
                    self.pods = pods_result;
                    debug!("Found {} pods", &self.pods.len());
                    self.pods_last_check = current_system_time_since_epoch().as_secs().to_string();
                } else {
                    info!("Failed getting pods list, despite client seems ok.");
                }
            } else {
                debug!("Kubernetes socket is not some.");
            }
        }
    }

    /// Generate process metrics.
    fn gen_process_metrics(&mut self) {
        if self.watch_containers {
            let now = current_system_time_since_epoch().as_secs().to_string();
            if self.watch_docker && self.docker_client.is_some() {
                let last_check = self.containers_last_check.clone();
                if last_check.is_empty() {
                    match self.docker_client.as_mut().unwrap().get_version() {
                        Ok(version_response) => {
                            self.docker_version = String::from(version_response.Version.as_str());
                            self.gen_docker_containers_basic_metadata();
                        }
                        Err(error) => {
                            info!("Couldn't query the docker socket: {}", error);
                            self.watch_docker = false;
                        }
                    }
                } else {
                    match self
                        .docker_client
                        .as_mut()
                        .unwrap()
                        .get_events(Some(last_check), Some(now.clone()))
                    {
                        Ok(events) => {
                            if !events.is_empty() {
                                self.gen_docker_containers_basic_metadata();
                            } else {
                            }
                        }
                        Err(err) => debug!("couldn't get docker events - {:?} - {}", err, err),
                    }
                }
                self.containers_last_check =
                    current_system_time_since_epoch().as_secs().to_string();
            }
            if self.watch_kubernetes && self.kubernetes_client.is_some() {
                if self.pods_last_check.is_empty() {
                    self.gen_kubernetes_pods_basic_metadata();
                    info!("First check done on pods.");
                }
                let last_check = self.pods_last_check.clone();
                if (now.parse::<i32>().unwrap() - last_check.parse::<i32>().unwrap()) > 20 {
                    info!(
                        "Just refreshed pod list ! last: {} now: {}, diff: {}",
                        last_check,
                        now,
                        (now.parse::<i32>().unwrap() - last_check.parse::<i32>().unwrap())
                    );
                    self.gen_kubernetes_pods_basic_metadata();
                }
            }
        }

        for pid in self.topology.proc_tracker.get_alive_pids() {
            let exe = self.topology.proc_tracker.get_process_name(pid);
            let cmdline = self.topology.proc_tracker.get_process_cmdline(pid);

            let mut attributes = HashMap::new();

            if self.watch_containers && (!self.containers.is_empty() || !self.pods.is_empty()) {
                let container_data = self
                    .topology
                    .proc_tracker
                    .get_process_container_description(
                        pid,
                        &self.containers,
                        self.docker_version.clone(),
                        &self.pods,
                        //self.kubernetes_version.clone(),
                    );

                if !container_data.is_empty() {
                    for (k, v) in container_data.iter() {
                        attributes.insert(String::from(k), String::from(v));
                    }
                }
            }

            attributes.insert("pid".to_string(), pid.to_string());

            attributes.insert("exe".to_string(), exe.clone());

            if let Some(cmdline_str) = cmdline {
                attributes.insert("cmdline".to_string(), cmdline_str.replace("\"", "\\\""));

                if self.qemu {
                    if let Some(vmname) = utils::filter_qemu_cmdline(&cmdline_str) {
                        attributes.insert("vmname".to_string(), vmname);
                    }
                }
            }

            let metric_name = String::from("scaph_process_power_consumption_microwatts");
            if let Some(power) = self.topology.get_process_power_consumption_microwatts(pid) {
                self.data.push(Metric {
                    name: metric_name,
                    metric_type: String::from("gauge"),
                    ttl: 60.0,
                    timestamp: power.timestamp,
                    hostname: self.hostname.clone(),
                    state: String::from("ok"),
                    tags: vec!["scaphandre".to_string()],
                    attributes,
                    description: String::from("Power consumption due to the process, measured on at the topology level, in microwatts"),
                    metric_value: MetricValueType::Text(power.value),
                });
            }
        }
    }

    /// Generate all metrics provided by Scaphandre agent.
    fn gen_all_metrics(&mut self) {
        info!(
            "{}: Get self metrics",
            Utc::now().format("%Y-%m-%dT%H:%M:%S")
        );
        self.gen_self_metrics();
        info!(
            "{}: Get host metrics",
            Utc::now().format("%Y-%m-%dT%H:%M:%S")
        );
        self.gen_host_metrics();
        info!(
            "{}: Get socket metrics",
            Utc::now().format("%Y-%m-%dT%H:%M:%S")
        );
        self.gen_socket_metrics();
        info!(
            "{}: Get system metrics",
            Utc::now().format("%Y-%m-%dT%H:%M:%S")
        );
        self.gen_system_metrics();
        info!(
            "{}: Get process metrics",
            Utc::now().format("%Y-%m-%dT%H:%M:%S")
        );
        self.gen_process_metrics();
        debug!("self_metrics: {:#?}", self.data);
    }

    pub fn pop_metrics(&mut self) -> Vec<Metric> {
        let mut res = vec![];
        while !&self.data.is_empty() {
            res.push(self.data.pop().unwrap())
        }
        res
    }
}

//  Copyright 2020 The scaphandre authors.
//
//  Licensed under the Apache License, Version 2.0 (the "License");
//  you may not use this file except in compliance with the License.
//  You may obtain a copy of the License at
//
//      http://www.apache.org/licenses/LICENSE-2.0
//
//  Unless required by applicable law or agreed to in writing, software
//  distributed under the License is distributed on an "AS IS" BASIS,
//  WITHOUT WARRANTIES OR CONDITIONS OF ANY KIND, either express or implied.
//  See the License for the specific language governing permissions and
//  limitations under the License.<|MERGE_RESOLUTION|>--- conflicted
+++ resolved
@@ -48,26 +48,7 @@
     timestamp: Duration,
 }
 
-<<<<<<< HEAD
-impl Clone for Metric {
-    fn clone(&self) -> Self {
-        Self {
-            name: self.name.clone(),
-            metric_type: self.metric_type.clone(),
-            ttl: self.ttl,
-            hostname: self.hostname.clone(),
-            state: self.state.clone(),
-            tags: self.tags.clone(),
-            attributes: self.attributes.clone(),
-            description: self.description.clone(),
-            metric_value: self.metric_value.clone(),
-        }
-    }
-}
-
-=======
 #[derive(Clone)]
->>>>>>> 685e63e5
 enum MetricValueType {
     // IntSigned(i64),
     // Float(f32),
