//! Generic sensor and transmission agent for energy consumption related metrics.
use clap::{crate_authors, crate_version, App, AppSettings, Arg, SubCommand};
use scaphandre::{get_exporters_options, run};
fn main() {
    let sensors = ["powercap_rapl"];
    let exporters_options = get_exporters_options();
    let exporters = exporters_options.keys();
    let exporters: Vec<&str> = exporters.into_iter().map(|x| x.as_str()).collect();

    let mut matches = App::new("scaphandre")
<<<<<<< HEAD
        .author("Benoit Petit <bpetit@hubblo.org>")
        .version("0.1.1")
        .long_version(crate_version!())
=======
        .author(crate_authors!())
        .version(crate_version!())
>>>>>>> 685e63e5
        .about("Extensible metrology agent for energy/electricity consumption related metrics")
        .setting(AppSettings::SubcommandRequiredElseHelp)
        .arg(
            Arg::with_name("v")
                .short("v")
                .multiple(true)
                .help("Sets the level of verbosity.")
        )
        .arg(
            Arg::with_name("no-header")
                .value_name("no-header")
                .help("Prevents the header to be displayed in the terminal output.")
                .required(false)
                .takes_value(false)
                .long("no-header")
        )
        .arg(
            Arg::with_name("sensor")
                .value_name("sensor")
                .help("Sensor module to apply on the host to get energy consumption metrics.")
                .required(false)
                .takes_value(true)
                .default_value("powercap_rapl")
                .possible_values(&sensors)
                .short("s")
                .long("sensor")
        ).arg(
            Arg::with_name("sensor-buffer-per-domain-max-kB")
                .value_name("sensor-buffer-per-domain-max-kB")
                .help("Maximum memory size allowed, in KiloBytes, for storing energy consumption of each domain.")
                .required(false)
                .takes_value(true)
                .default_value("1")
        ).arg(
            Arg::with_name("sensor-buffer-per-socket-max-kB")
                .value_name("sensor-buffer-per-socket-max-kB")
                .help("Maximum memory size allowed, in KiloBytes, for storing energy consumption of each socket.")
                .required(false)
                .takes_value(true)
                .default_value("1")
        ).arg(
            Arg::with_name("vm")
                .value_name("vm")
                .help("Tell scaphandre if he is running in a virtual machine.")
                .long("vm")
                .required(false)
                .takes_value(false)
        ).arg(
            Arg::with_name("prefix")
                .value_name("prefix")
                .help("Ask scaphandre to look for data in a specific location instead of the default one (will look in $PREFIX/sys/class/powercap and $PREFIX/proc).")
                .long("prefix")
                .required(false)
                .takes_value(false)
                .default_value("")
        );

    for exporter in exporters {
        let mut subcmd = SubCommand::with_name(exporter).about(
            match exporter {
                "stdout" => "Stdout exporter allows you to output the power consumption data in the terminal",
                "json" => "JSON exporter allows you to output the power consumption data in a json file",
                "prometheus" => "Prometheus exporter exposes power consumption metrics on an http endpoint (/metrics is default) in prometheus accepted format",
                "riemann" => "Riemann exporter sends power consumption metrics to a Riemann server",
                "qemu" => "Qemu exporter watches all Qemu/KVM virtual machines running on the host and exposes metrics of each of them in a dedicated folder",
                "warp10" => "Warp10 exporter sends data to a Warp10 host, through HTTP",
                _ => "Unknown exporter",
            }
        );

        let myopts = exporters_options.get(exporter).unwrap();
        for opt in myopts {
            subcmd = subcmd.arg(opt);
        }
        matches = matches.subcommand(subcmd);
    }
    run(matches.get_matches());
}

//  Copyright 2020 The scaphandre authors.
//
//  Licensed under the Apache License, Version 2.0 (the "License");
//  you may not use this file except in compliance with the License.
//  You may obtain a copy of the License at
//
//      http://www.apache.org/licenses/LICENSE-2.0
//
//  Unless required by applicable law or agreed to in writing, software
//  distributed under the License is distributed on an "AS IS" BASIS,
//  WITHOUT WARRANTIES OR CONDITIONS OF ANY KIND, either express or implied.
//  See the License for the specific language governing permissions and
//  limitations under the License.<|MERGE_RESOLUTION|>--- conflicted
+++ resolved
@@ -8,14 +8,8 @@
     let exporters: Vec<&str> = exporters.into_iter().map(|x| x.as_str()).collect();
 
     let mut matches = App::new("scaphandre")
-<<<<<<< HEAD
-        .author("Benoit Petit <bpetit@hubblo.org>")
-        .version("0.1.1")
-        .long_version(crate_version!())
-=======
         .author(crate_authors!())
         .version(crate_version!())
->>>>>>> 685e63e5
         .about("Extensible metrology agent for energy/electricity consumption related metrics")
         .setting(AppSettings::SubcommandRequiredElseHelp)
         .arg(
